--- conflicted
+++ resolved
@@ -371,334 +371,11 @@
     
 }
 
-<<<<<<< HEAD
-sub _StripLinkDefinitions {
-#
-# Strips link definitions from text, stores the URLs and titles in
-# hash references.
-#
-    my ($self, $text) = @_;
-    my $less_than_tab = $self->{tab_width} - 1;
-
-    # Link defs are in the form: ^[id]: url "optional title"
-    while ($text =~ s{
-                        ^[ ]{0,$less_than_tab}\[(.+)\]: # id = $1
-                          [ \t]*
-                          \n?               # maybe *one* newline
-                          [ \t]*
-                        <?(\S+?)>?          # url = $2
-                          [ \t]*
-                          \n?               # maybe one newline
-                          [ \t]*
-                        (?:
-                            (?<=\s)         # lookbehind for whitespace
-                            ["(]
-                            (.+?)           # title = $3
-                            [")]
-                            [ \t]*
-                        )?  # title is optional
-                        
-                        # MultiMarkdown addition for attribute support
-                        \n?
-                        (               # Attributes = $4
-                            (?<=\s)         # lookbehind for whitespace
-                            (([ \t]*\n)?[ \t]*((\S+=\S+)|(\S+=".*?")))*
-                        )?
-                        [ \t]*
-                        # /addition
-                        (?:\n+|\Z)
-                    }
-                    {}mx) {
-        $self->{_urls}{lc $1} = $self->_EncodeAmpsAndAngles( $2 );    # Link IDs are case-insensitive
-        if ($3) {
-            $self->{_titles}{lc $1} = $3;
-            $self->{_titles}{lc $1} =~ s/"/&quot;/g;
-        }
-        
-        # MultiMarkdown addition "
-        if ($4) {
-            $self->{_attributes}{lc $1} = $4;
-        }
-        # /addition
-    }
-
-    return $text;
-}
-
-sub _md5_utf8 {
-   # Internal function used to safely MD5sum chunks of the input, which might be Unicode in Perl's internal representation.
-   my $input = shift;
-   return unless defined $input;
-   if (Encode::is_utf8 $input) {
-       return md5_hex(Encode::encode('utf8', $input));
-    } 
-    else {
-        return md5_hex($input);
-    }
-}
-
-my @block_tags = qw(
-    	p           div       h1  h2 h3 h4 h5 h6  blockquote    pre         table  
-		dl          ol        ul        script        noscript    form   
-		fieldset    iframe    math      ins           del
-);
-my %block_tags = map { ($_, '</' . $_ . '>') } @block_tags;
-
-sub _HashHTMLBlocks {
-    my ($self, $text) = @_;
-    #warn ("In _HashHTMLBlocks for text {$text}");
-    my $less_than_tab = $self->{tab_width} - 1;
-
-    #warn("IN {$text}");
-
-	# Hashify HTML blocks:
-	# We only want to do this for block-level HTML tags, such as headers,
-	# lists, and tables. That's because we still want to wrap <p>s around
-	# "paragraphs" that are wrapped in non-block-level tags, such as anchors,
-	# phrase emphasis, and spans. The list of tags we're looking for is
-	# hard-coded (see @block_tags above)
-
-    my $tokens = $self->_TokenizeHTML($text);
-	$text = '';   # rebuild $text from the tokens
-
-    my $care = 1;
-    my $lspace = 0;
-    my @collected = (); # Would probably be faster to keep indexes, then slice them here.
-    my @output = ();
-    my $current_block_tag;
-    my $current_block_end_tag;
-    my $nesting_level = 0;
-    
-    #use Data::Dumper;
-    #warn(Dumper($tokens));
-    foreach my $token (@$tokens) {
-        if ($token->[0] eq 'text') {
-            
-            if ($current_block_tag) { # In a block, push text and loop
-                push @collected, $token;
-                next;
-            }
-            
-            # Not in a block
-            if ($token->[1] eq "\n") { # New line, start caring (looking for blocks) again
-                $care = 1;
-                $lspace = 0;
-            }
-            elsif ($care && $token->[1] =~ /^([ ]+)$/) { # If we get too much whitespace, stop caring
-                $care = 0 if ( ($lspace += length($1) ) > $less_than_tab);
-            }
-            else {
-                $care = 0;
-            }
-            push @output, $token;
-        }
-        else { # Is a tag
-            #warn("Got tag token: " . Dumper($token));
-            
-            if ($current_block_tag) { # If in tag already
-                push @collected, $token; # Always collect this token, even if it's the end tag
-            
-                if ($token->[1] eq $current_block_end_tag) { # End tag for current block
-                    $nesting_level--;
-                    if (0 == $nesting_level) {# If end of current block.
-                        end_tag_run:
-                            my $block = join('', map { $_->[1] } @collected);
-                            #warn("BLOCK {$block}");
-                            my $key = _md5_utf8($block);
-                            $self->{_html_blocks}{$key} = $block;
-                            push(@output, ['text', "\n\n" . $key . "\n\n"]);
-                            @collected = ();
-                            $current_block_tag = $current_block_end_tag = undef;
-                            $care = 0; # Do not care about anything left on the line
-                    }
-                }
-                elsif ($token->[2] eq $current_block_tag && !$token->[3]) { # Another occurance of the same tag, but not self closed
-                    $nesting_level++;
-                }
-            }
-            else { # Not in tag already
-                #warn("Not in tag already");
-                #warn("Care $care, lspace $lspace block tag" . $block_tags{$token->[2]});
-                
-                # If we care about tags here, and we find a tag we care about
-                if ($care && ($current_block_end_tag = $block_tags{$token->[2]}) ) {
-                    #warn("IN TAG");
-                    if ($token->[3]) { #Self closing tag
-                        push(@collected, $token);
-                        goto end_tag_run;
-                    }
-                    $nesting_level++;
-                    $current_block_tag = $token->[2];
-                    push @collected, $token;
-                    if ($lspace) { # If we have space at the start of the line, we need to strip it at this point..
-                        pop @output; # Any whitespace will be 1 token max...
-                    }
-                }
-                else {
-                    push @output, $token;
-                }
-            }
-        }
-    }
-
-    #warn(Dumper(\@output));
-
-	$text = join '', map { $_->[1] } @output;
-
-    #warn("{$text}");
-
-	# Special case just for <hr />. It was easier to make a special case than
-	# to make the other regex more complicated.	
-	$text = $self->_HashHR($text);
-	
-    $text = $self->_HashHTMLComments($text);
-
-    $text = $self->_HashPHPASPBlocks($text);
-
-    #warn ("OUT _HashHTMLBlocks for text {$text}");
-
-	return $text;
-}
-
-sub _HashHR {
-    my ($self, $text) = @_;
-    my $less_than_tab = $self->{tab_width} - 1;
-    
-	$text =~ s{
-				(?:
-					(?<=\n\n)		# Starting after a blank line
-					|				# or
-					\A\n?			# the beginning of the doc
-				)
-				(						# save in $1
-					[ ]{0,$less_than_tab}
-					<(hr)				# start tag = $2
-					\b					# word break
-					([^<>])*?			# 
-					/?>					# the matching end tag
-					[ \t]*
-					(?=\n{2,}|\Z)		# followed by a blank line or end of document
-				)
-	}{
-		my $key = _md5_utf8($1);
-		$self->{_html_blocks}{$key} = $1;
-		"\n\n" . $key . "\n\n";
-	}egx;
-			
-	return $text;
-}
-
-sub _HashHTMLComments {
-    my ($self, $text) = @_;
-    my $less_than_tab = $self->{tab_width} - 1;
-    
-    # Special case for standalone HTML comments:
-	$text =~ s{
-				(?:
-					(?<=\n\n)		# Starting after a blank line
-					|				# or
-					\A\n?			# the beginning of the doc
-				)
-				(						# save in $1
-					[ ]{0,$less_than_tab}
-					(?s:
-						<!
-						(--.*?--\s*)+
-						>
-					)
-					[ \t]*
-					(?=\n{2,}|\Z)		# followed by a blank line or end of document
-				)
-	}{
-		my $key = _md5_utf8($1);
-		$self->{_html_blocks}{$key} = $1;
-		"\n\n" . $key . "\n\n";
-	}egx;
-	
-	return $text;
-}
-
-sub _HashPHPASPBlocks {
-    my ($self, $text) = @_;
-    my $less_than_tab = $self->{tab_width} - 1;
-    
-    # PHP and ASP-style processor instructions (<?…?> and <%…%>)
-	$text =~ s{
-				(?:
-					(?<=\n\n)		# Starting after a blank line
-					|				# or
-					\A\n?			# the beginning of the doc
-				)
-				(						# save in $1
-					[ ]{0,$less_than_tab}
-					(?s:
-						<([?%])			# $2
-						.*?
-						\2>
-					)
-					[ \t]*
-					(?=\n{2,}|\Z)		# followed by a blank line or end of document
-				)
-			}{
-				my $key = _md5_utf8($1);
-				$self->{_html_blocks}{$key} = $1;
-				"\n\n" . $key . "\n\n";
-			}egx;
-	return $text;
-}
-
-sub _RunBlockGamut {
-=======
->>>>>>> e53263e1
 #
 # Routines which are overridden for slightly different behavior in MultiMarkdown
 #
-<<<<<<< HEAD
-    my ($self, $text) = @_;
-
-    # Do headers first, as these populate cross-refs
-    $text = $self->_DoHeaders($text);
-    
-    # Do tables first to populate the table id's for cross-refs
-    # (but after headers as the tables can contain cross-refs to other things, so we want the header cross-refs)
-    # Escape <pre><code> so we don't get greedy with tables
-    $text = $self->_DoTables($text);
-    
-    # And now, protect our tables
-    $text = $self->_HashHTMLBlocks($text) unless $self->{markdown_in_html_blocks};
-
-    # Do Horizontal Rules:
-    $text =~ s{^[ ]{0,2}([ ]?\*[ ]?){3,}[ \t]*$}{\n<hr$self->{empty_element_suffix}\n}gmx;
-    $text =~ s{^[ ]{0,2}([ ]? -[ ]?){3,}[ \t]*$}{\n<hr$self->{empty_element_suffix}\n}gmx;
-    $text =~ s{^[ ]{0,2}([ ]? _[ ]?){3,}[ \t]*$}{\n<hr$self->{empty_element_suffix}\n}gmx;
-
-    $text = $self->_DoLists($text);
-
-    $text = $self->_DoCodeBlocks($text);
-
-    $text = $self->_DoBlockQuotes($text);
-
-    # We already ran _HashHTMLBlocks() before, in Markdown(), but that
-    # was to escape raw HTML in the original Markdown source. This time,
-    # we're escaping the markup we've just created, so that we don't wrap
-    # <p> tags around block-level tags.
-    $text = $self->_HashHTMLBlocks($text);
-
-    # Escape <pre><code> so we don't get greedy with tables
-#   $text = _DoTables($text);
-    
-    # And now, protect our tables
-#   $text = _HashHTMLBlocks($text);
-
-    $text = $self->_FormParagraphs($text);
-
-    return $text;
-}
-
-=======
 
 # Delegate to super class, then do wiki links
->>>>>>> e53263e1
 sub _RunSpanGamut {
     my ($self, $text) = @_;
 
@@ -714,885 +391,16 @@
         $text = $self->_DoAnchors($text);
     }
     
-<<<<<<< HEAD
-
-    # Make links out of things like `<http://example.com/>`
-    # Must come after _DoAnchors(), because you can use < and >
-    # delimiters in inline links like [this](<url>).
-    $text = $self->_DoAutoLinks($text);
-
-    $text = $self->_EncodeAmpsAndAngles($text);
-
-    $text = $self->_DoItalicsAndBold($text);
-
-    # Do hard breaks:
-    $text =~ s/ {2,}\n/ <br$self->{empty_element_suffix}\n/g;
-
-    return $text;
-}
-
-sub _EscapeSpecialChars {
-    my ($self, $text) = @_;
-    my $tokens ||= $self->_TokenizeHTML($text);
-
-    $text = '';   # rebuild $text from the tokens
-#   my $in_pre = 0;  # Keep track of when we're inside <pre> or <code> tags.
-#   my $tags_to_skip = qr!<(/?)(?:pre|code|kbd|script|math)[\s>]!;
-
-    foreach my $cur_token (@$tokens) {
-        if ($cur_token->[0] eq "tag") {
-            # Within tags, encode * and _ so they don't conflict
-            # with their use in Markdown for italics and strong.
-            # We're replacing each such character with its
-            # corresponding MD5 checksum value; this is likely
-            # overkill, but it should prevent us from colliding
-            # with the escape values by accident.
-            $cur_token->[1] =~  s! \* !$g_escape_table{'*'}!ogx;
-            $cur_token->[1] =~  s! _  !$g_escape_table{'_'}!ogx;
-            $text .= $cur_token->[1];
-        } 
-        else {
-            my $t = $cur_token->[1];
-            $t = $self->_EncodeBackslashEscapes($t);
-            $text .= $t;
-        }
-    }
-    return $text;
-}
-
-sub _EscapeSpecialCharsWithinTagAttributes {
-#
-# Within tags -- meaning between < and > -- encode [\ ` * _] so they
-# don't conflict with their use in Markdown for code, italics and strong.
-# We're replacing each such character with its corresponding MD5 checksum
-# value; this is likely overkill, but it should prevent us from colliding
-# with the escape values by accident.
-#
-	my ($self, $text) = @_;
-	my $tokens ||= $self->_TokenizeHTML($text);
-	$text = '';   # rebuild $text from the tokens
-
-	foreach my $cur_token (@$tokens) {
-		if ($cur_token->[0] eq "tag") {
-			$cur_token->[1] =~  s! \\ !$g_escape_table{'\\'}!gox;
-			$cur_token->[1] =~  s{ (?<=.)</?code>(?=.)  }{$g_escape_table{'`'}}gox;
-			$cur_token->[1] =~  s! \* !$g_escape_table{'*'}!gox;
-			$cur_token->[1] =~  s! _  !$g_escape_table{'_'}!gox;
-		}
-		$text .= $cur_token->[1];
-	}
-	return $text;
-}
-
-sub _DoAnchors {
-#
-# Turn Markdown link shortcuts into XHTML <a> tags.
-#
-    my ($self, $text) = @_;
-
-    #
-    # First, handle reference-style links: [link text] [id]
-    #
-    $text =~ s{
-        (                   # wrap whole match in $1
-          \[
-            ($g_nested_brackets)    # link text = $2
-          \]
-
-          [ ]?              # one optional space
-          (?:\n[ ]*)?       # one optional newline followed by spaces
-
-          \[
-            (.*?)       # id = $3
-          \]
-        )
-    }{
-        my $result;
-        my $whole_match = $1;
-        my $link_text   = $2;
-        my $link_id     = lc $3;
-
-        if ($link_id eq "") {
-            $link_id = lc $link_text;   # for shortcut links like [this][].
-        }
-
-        # Allow automatic cross-references to headers
-        my $label = $self->_Header2Label($link_id);
-        if (defined $self->{_crossrefs}{$label}) {
-            my $url = $self->{_crossrefs}{$label};
-            $url =~ s! \* !$g_escape_table{'*'}!gox;     # We've got to encode these to avoid
-            $url =~ s!  _ !$g_escape_table{'_'}!gox;     # conflicting with italics/bold.
-            $result = qq[<a href="$url"];
-            if ( defined $self->{_titles}{$label} ) {
-                my $title = $self->{_titles}{$label};
-                $title =~ s! \* !$g_escape_table{'*'}!gox;
-                $title =~ s!  _ !$g_escape_table{'_'}!gox;
-                $result .=  " title=\"$title\"";
-            }
-            $result .= $self->_DoAttributes($label);
-            $result .= ">$link_text</a>";
-        } 
-        elsif (defined $self->{_urls}{$link_id}) {
-            my $url = $self->{_urls}{$link_id};
-            $url =~ s! \* !$g_escape_table{'*'}!gox;     # We've got to encode these to avoid
-            $url =~ s!  _ !$g_escape_table{'_'}!gox;     # conflicting with italics/bold.
-            $result = "<a href=\"$url\"";
-            if ( defined $self->{_titles}{$link_id} ) {
-                my $title = $self->{_titles}{$link_id};
-                $title =~ s! \* !$g_escape_table{'*'}!gox;
-                $title =~ s!  _ !$g_escape_table{'_'}!gox;
-                $result .=  qq{ title="$title"};
-            }
-            $result .= $self->_DoAttributes($label);
-            $result .= ">$link_text</a>";
-        }
-        else {
-            $result = $whole_match;
-        }
-        $result;
-    }xsge;
-
-    #
-    # Next, inline-style links: [link text](url "optional title")
-    #
-    $text =~ s{
-        (               # wrap whole match in $1
-          \[
-            ($g_nested_brackets)    # link text = $2
-          \]
-          \(            # literal paren
-            [ \t]*
-            ($g_nested_parens)   # href = $3
-            [ \t]*
-            (           # $4
-              (['"])    # quote char = $5
-              (.*?)     # Title = $6
-              \5        # matching quote
-              [ \t]*	# ignore any spaces/tabs between closing quote and )
-            )?          # title is optional
-          \)
-        )
-    }{
-        my $result;
-        my $whole_match = $1;
-        my $link_text   = $2;
-        my $url         = $3;
-        my $title       = $6;
-        
-        $url =~ s! \* !$g_escape_table{'*'}!ogx;     # We've got to encode these to avoid
-        $url =~ s!  _ !$g_escape_table{'_'}!ogx;     # conflicting with italics/bold.
-        $url =~ s{^<(.*)>$}{$1};					# Remove <>'s surrounding URL, if present
-        $result = "<a href=\"$url\"";
-
-        if (defined $title) {
-            $title =~ s/"/&quot;/g;
-            $title =~ s! \* !$g_escape_table{'*'}!ogx;
-            $title =~ s!  _ !$g_escape_table{'_'}!ogx;
-            $result .=  " title=\"$title\"";
-        }
-
-        $result .= ">$link_text</a>";
-
-        $result;
-    }xsge;
-    
-    #
-	# Last, handle reference-style shortcuts: [link text]
-	# These must come last in case you've also got [link test][1]
-	# or [link test](/foo)
-	#
-	$text =~ s{
-		(					# wrap whole match in $1
-		  \[
-		    ([^\[\]]+)		# link text = $2; can't contain '[' or ']'
-		  \]
-		)
-	}{
-		my $result;
-		my $whole_match = $1;
-		my $link_text   = $2;
-		(my $link_id = lc $2) =~ s{[ ]?\n}{ }g; # lower-case and turn embedded newlines into spaces
-
-		if (defined $self->{_urls}{$link_id}) {
-			my $url = $self->{_urls}{$link_id};
-			$url =~ s! \* !$g_escape_table{'*'}!ogx;		# We've got to encode these to avoid
-			$url =~ s!  _ !$g_escape_table{'_'}!ogx;		# conflicting with italics/bold.
-			$result = "<a href=\"$url\"";
-			if ( defined $self->{titles}{$link_id} ) {
-				my $title = $self->{titles}{$link_id};
-				$title =~ s! \* !$g_escape_table{'*'}!ogx;
-				$title =~ s!  _ !$g_escape_table{'_'}!ogx;
-				$result .=  qq{ title="$title"};
-			}
-			$result .= ">$link_text</a>";
-		}
-		else {
-			$result = $whole_match;
-		}
-		$result;
-	}xsge;
-
-    return $text;
-}
-
-sub _DoImages {
-#
-# Turn Markdown image shortcuts into <img> tags.
-#
-    my ($self, $text) = @_;
-
-    #
-    # First, handle reference-style labeled images: ![alt text][id]
-    #
-    $text =~ s{
-        (               # wrap whole match in $1
-          !\[
-            (.*?)       # alt text = $2
-          \]
-
-          [ ]?              # one optional space
-          (?:\n[ ]*)?       # one optional newline followed by spaces
-
-          \[
-            (.*?)       # id = $3
-          \]
-
-        )
-    }{
-        my $result;
-        my $whole_match = $1;
-        my $alt_text    = $2;
-        my $link_id     = lc $3;
-
-        if ($link_id eq "") {
-            $link_id = lc $alt_text;     # for shortcut links like ![this][].
-        }
-
-        $alt_text =~ s/"/&quot;/g;
-        if (defined $self->{_urls}{$link_id}) {
-            my $url = $self->{_urls}{$link_id};
-            $url =~ s! \* !$g_escape_table{'*'}!ogx;     # We've got to encode these to avoid
-            $url =~ s!  _ !$g_escape_table{'_'}!ogx;     # conflicting with italics/bold.
-            
-            my $label = $self->_Header2Label($alt_text);
-            $self->{_crossrefs}{$label} = "#$label";
-            #if (! defined $self->{_titles}{$link_id}) {
-            #    $self->{_titles}{$link_id} = $alt_text;
-            #}
-            
-            $label = $self->{img_ids} ? qq{ id="$label"} : '';
-            $result = qq{<img$label src="$url" alt="$alt_text"};
-            if (length $link_id && defined $self->{_titles}{$link_id} && length $self->{_titles}{$link_id}) {
-                my $title = $self->{_titles}{$link_id};
-                $title =~ s! \* !$g_escape_table{'*'}!ogx;
-                $title =~ s!  _ !$g_escape_table{'_'}!ogx;
-                $result .=  qq{ title="$title"};
-            }
-            $result .= $self->_DoAttributes($link_id);
-            $result .= $self->{empty_element_suffix};
-            
-        }
-        else {
-            # If there's no such link ID, leave intact:
-            $result = $whole_match;
-        }
-
-        $result;
-    }xsge;
-
-    #
-    # Next, handle inline images:  ![alt text](url "optional title")
-    # Don't forget: encode * and _
-
-    $text =~ s{
-        (               # wrap whole match in $1
-          !\[
-            (.*?)       # alt text = $2
-          \]
-          \(            # literal paren
-            [ \t]*
-            ($g_nested_parens)  # src url - href = $3
-            [ \t]*
-            (           # $4
-              (['"])    # quote char = $5
-              (.*?)     # title = $6
-              \5        # matching quote
-              [ \t]*
-            )?          # title is optional
-          \)
-        )
-    }{
-        my $result;
-        my $whole_match = $1;
-        my $alt_text    = $2;
-        my $url         = $3;
-        my $title       = '';
-        if (defined($6)) {
-            $title      = $6;
-        }
-
-        $alt_text =~ s/"/&quot;/g;
-        $title    =~ s/"/&quot;/g;
-        $url =~ s! \* !$g_escape_table{'*'}!ogx;     # We've got to encode these to avoid
-        $url =~ s!  _ !$g_escape_table{'_'}!ogx;     # conflicting with italics/bold.
-        $url =~ s{^<(.*)>$}{$1};					# Remove <>'s surrounding URL, if present
-
-        my $label = $self->_Header2Label($alt_text);
-        $self->{_crossrefs}{$label} = "#$label";
-#       $self->{_titles}{$label} = $alt_text;          # FIXME - I think this line should not be here
-
-        $label = $self->{img_ids} ? qq{ id="$label"} : '';
-        $result = qq{<img$label src="$url" alt="$alt_text"};
-        if (defined $title && length $title) {
-            $title =~ s! \* !$g_escape_table{'*'}!ogx;
-            $title =~ s!  _ !$g_escape_table{'_'}!ogx;
-            $result .=  qq{ title="$title"};
-        }
-        $result .= $self->{empty_element_suffix};
-        
-        $result;
-    }xsge;
-
-    return $text;
-}
-
-=======
     return $text;
 }
 
 # Don't do Wiki Links in Headers, otherwise delegate to super class
 # Do tables stright after headers
->>>>>>> e53263e1
 sub _DoHeaders {
     my ($self, $text) = @_;
 
     local $self->{use_wikilinks} = 0;
     
-<<<<<<< HEAD
-    # Setext-style headers:
-    #     Header 1
-    #     ========
-    #  
-    #     Header 2
-    #     --------
-    #
-    $text =~ s{ ^(.+)[ \t]*\n=+[ \t]*\n+ }{
-        $label = $self->{heading_ids} ? q{ id="} . $self->_Header2Label($1) . q{"} : '';
-        $header = $self->_RunSpanGamut($1);
-        
-        if ($label ne '') {
-            $self->{_crossrefs}{$label} = "#$label";
-            $self->{_titles}{$label} = $header;
-        }
-        
-        "<h1$label>"  .  $self->_RunSpanGamut($1)  .  "</h1>\n\n";
-    }egmx;
-
-    $text =~ s{ ^(.+)[ \t]*\n-+[ \t]*\n+ }{
-        $label = $self->{heading_ids} ? q{ id="} . $self->_Header2Label($1) . q{"} : '';
-        $header = $self->_RunSpanGamut($1);
-        
-        if ($label ne '') {
-            $self->{_crossrefs}{$label} = "#$label";
-            $self->{_titles}{$label} = $header;
-        }
-        
-        "<h2$label>"  .  $self->_RunSpanGamut($1)  .  "</h2>\n\n";
-    }egmx;
-
-
-    # atx-style headers:
-    #   # Header 1
-    #   ## Header 2
-    #   ## Header 2 with closing hashes ##
-    #   ...
-    #   ###### Header 6
-    #
-    my $l;
-    $text =~ s{
-            ^(\#{1,6})  # $1 = string of #'s
-            [ \t]*
-            (.+?)       # $2 = Header text
-            [ \t]*
-            \#*         # optional closing #'s (not counted)
-            \n+
-        }{
-            my $h_level = length($1);
-            $header = $self->_RunSpanGamut($2);
-            
-            if ($self->{heading_ids}) {
-                $label = $self->_Header2Label($2);
-                $self->{_crossrefs}{$label} = "#$label";
-                $self->{_titles}{$label} = $header;
-            }
-            $l = $self->{heading_ids} ? $h_level . ' id="' . $label . '"' : $h_level;
-            "<h$l>"  .  $header  .  "</h$h_level>\n\n";
-        }egmx;
-
-    return $text;
-}
-
-sub _DoLists {
-#
-# Form HTML ordered (numbered) and unordered (bulleted) lists.
-#
-    my ($self, $text) = @_;
-    my $less_than_tab = $self->{tab_width} - 1;
-
-    # Re-usable patterns to match list item bullets and number markers:
-    my $marker_ul  = qr/[*+-]/;
-    my $marker_ol  = qr/\d+[.]/;
-    my $marker_any = qr/(?:$marker_ul|$marker_ol)/;
-
-    # Re-usable pattern to match any entirel ul or ol list:
-    my $whole_list = qr{
-        (                               # $1 = whole list
-          (                             # $2
-            [ ]{0,$less_than_tab}
-            (${marker_any})             # $3 = first list item marker
-            [ \t]+
-          )
-          (?s:.+?)
-          (                             # $4
-              \z
-            |
-              \n{2,}
-              (?=\S)
-              (?!                       # Negative lookahead for another list item marker
-                [ \t]*
-                ${marker_any}[ \t]+
-              )
-          )
-        )
-    }mx;
-
-    # We use a different prefix before nested lists than top-level lists.
-    # See extended comment in _ProcessListItems().
-    #
-    # Note: There's a bit of duplication here. My original implementation
-    # created a scalar regex pattern as the conditional result of the test on
-    # $self->{_list_level}, and then only ran the $text =~ s{...}{...}egmx
-    # substitution once, using the scalar as the pattern. This worked,
-    # everywhere except when running under MT on my hosting account at Pair
-    # Networks. There, this caused all rebuilds to be killed by the reaper (or
-    # perhaps they crashed, but that seems incredibly unlikely given that the
-    # same script on the same server ran fine *except* under MT. I've spent
-    # more time trying to figure out why this is happening than I'd like to
-    # admit. My only guess, backed up by the fact that this workaround works,
-    # is that Perl optimizes the substition when it can figure out that the
-    # pattern will never change, and when this optimization isn't on, we run
-    # afoul of the reaper. Thus, the slightly redundant code to that uses two
-    # static s/// patterns rather than one conditional pattern.
-
-    if ($self->{_list_level}) {
-        $text =~ s{
-                ^
-                $whole_list
-            }{
-                my $list = $1;
-                my $list_type = ($3 =~ m/$marker_ul/) ? "ul" : "ol";
-                # Turn double returns into triple returns, so that we can make a
-                # paragraph for the last item in a list, if necessary:
-                $list =~ s/\n{2,}/\n\n\n/g;
-                my $result = ( $list_type eq 'ul' ) ?
-                    $self->_ProcessListItems($list, $marker_ul)
-                  : $self->_ProcessListItems($list, $marker_ol);
-                $result = "<$list_type>\n" . $result . "</$list_type>\n";
-                $result;
-            }egmx;
-    }
-    else {
-        $text =~ s{
-                (?:(?<=\n\n)|\A\n?)
-                $whole_list
-            }{
-                my $list = $1;
-                my $list_type = ($3 =~ m/$marker_ul/) ? "ul" : "ol";
-                # Turn double returns into triple returns, so that we can make a
-                # paragraph for the last item in a list, if necessary:
-                $list =~ s/\n{2,}/\n\n\n/g;
-                my $result = ( $list_type eq 'ul' ) ?
-                    $self->_ProcessListItems($list, $marker_ul)
-                  : $self->_ProcessListItems($list, $marker_ol);
-                $result = "<$list_type>\n" . $result . "</$list_type>\n";
-                $result;
-            }egmx;
-    }
-
-
-    return $text;
-}
-
-sub _ProcessListItems {
-#
-#   Process the contents of a single ordered or unordered list, splitting it
-#   into individual list items.
-#
-
-    my ($self, $list_str, $marker_any) = @_;
-
-
-    # The $self->{_list_level} global keeps track of when we're inside a list.
-    # Each time we enter a list, we increment it; when we leave a list,
-    # we decrement. If it's zero, we're not in a list anymore.
-    #
-    # We do this because when we're not inside a list, we want to treat
-    # something like this:
-    #
-    #       I recommend upgrading to version
-    #       8. Oops, now this line is treated
-    #       as a sub-list.
-    #
-    # As a single paragraph, despite the fact that the second line starts
-    # with a digit-period-space sequence.
-    #
-    # Whereas when we're inside a list (or sub-list), that line will be
-    # treated as the start of a sub-list. What a kludge, huh? This is
-    # an aspect of Markdown's syntax that's hard to parse perfectly
-    # without resorting to mind-reading. Perhaps the solution is to
-    # change the syntax rules such that sub-lists must start with a
-    # starting cardinal number; e.g. "1." or "a.".
-
-    $self->{_list_level}++;
-
-    # trim trailing blank lines:
-    $list_str =~ s/\n{2,}\z/\n/;
-
-
-    $list_str =~ s{
-        (\n)?                           # leading line = $1
-        (^[ \t]*)                       # leading whitespace = $2
-        ($marker_any) [ \t]+            # list marker = $3
-        ((?s:.+?)                       # list item text   = $4
-        (\n{1,2}))
-        (?= \n* (\z | \2 ($marker_any) [ \t]+))
-    }{
-        my $item = $4;
-        my $leading_line = $1;
-        my $leading_space = $2;
-
-        if ($leading_line or ($item =~ m/\n{2,}/)) {
-            $item = $self->_RunBlockGamut($self->_Outdent($item));
-        }
-        else {
-            # Recursion for sub-lists:
-            $item = $self->_DoLists($self->_Outdent($item));
-            chomp $item;
-            $item = $self->_RunSpanGamut($item);
-        }
-
-        "<li>" . $item . "</li>\n";
-    }egmx;
-
-    $self->{_list_level}--;
-    return $list_str;
-}
-
-sub _DoCodeBlocks {
-#
-#   Process Markdown `<pre><code>` blocks.
-#   
-
-    my ($self, $text) = @_;
-
- 	$text =~ s{
-		(?:\n\n|\A)
-		(	            # $1 = the code block -- one or more lines, starting with a space/tab
-		  (?:
-		    (?:[ ]{$self->{tab_width}} | \t)  # Lines must start with a tab or a tab-width of spaces
-		    .*\n+
-		  )+
-		)
-		((?=^[ ]{0,$self->{tab_width}}\S)|\Z)	# Lookahead for non-space at line-start, or end of doc
-	}{
-    	my $codeblock = $1;
-    	my $result; # return value
-
-    	$codeblock = $self->_EncodeCode($self->_Outdent($codeblock));
-    	$codeblock = $self->_Detab($codeblock);
-    	$codeblock =~ s/\A\n+//; # trim leading newlines
-    	$codeblock =~ s/\n+\z//; # trim trailing newlines
-
-    	$result = "\n\n<pre><code>" . $codeblock . "\n</code></pre>\n\n";
-
-    	$result;
-	}egmx;
-
-	return $text;
-}
-
-sub _DoCodeSpans {
-#
-#   *   Backtick quotes are used for <code></code> spans.
-# 
-#   *   You can use multiple backticks as the delimiters if you want to
-#       include literal backticks in the code span. So, this input:
-#     
-#         Just type ``foo `bar` baz`` at the prompt.
-#     
-#       Will translate to:
-#     
-#         <p>Just type <code>foo `bar` baz</code> at the prompt.</p>
-#     
-#       There's no arbitrary limit to the number of backticks you
-#       can use as delimters. If you need three consecutive backticks
-#       in your code, use four for delimiters, etc.
-#
-#   *   You can use spaces to get literal backticks at the edges:
-#     
-#         ... type `` `bar` `` ...
-#     
-#       Turns to:
-#     
-#         ... type <code>`bar`</code> ...
-#
-
-    my ($self, $text) = @_;
-
-	$text =~ s@
-			(?<!\\)		# Character before opening ` can't be a backslash
-			(`+)		# $1 = Opening run of `
-			(.+?)		# $2 = The code block
-			(?<!`)
-			\1			# Matching closer
-			(?!`)
-		@
- 			my $c = "$2";
- 			$c =~ s/^[ \t]*//g; # leading whitespace
- 			$c =~ s/[ \t]*$//g; # trailing whitespace
- 			$c = $self->_EncodeCode($c);
-			"<code>$c</code>";
-		@egsx;
-
-    return $text;
-}
-
-sub _EncodeCode {
-#
-# Encode/escape certain characters inside Markdown code runs.
-# The point is that in code, these characters are literals,
-# and lose their special Markdown meanings.
-#
-    my $self = shift;
-    local $_ = shift;
-
-    # Protect Wiki Links in Code Blocks
-    if ($self->_UseWikiLinks()) {
-        my $WikiWord = '[A-Z]+[a-z\x80-\xff]+[A-Z][A-Za-z\x80-\xff]*';
-        s/($WikiWord)/\\$1/gx;
-    }
-    
-    # Encode all ampersands; HTML entities are not
-    # entities within a Markdown code span.
-    s/&/&amp;/g;
-
-    # Encode $'s, but only if we're running under Blosxom.
-    # (Blosxom interpolates Perl variables in article bodies.)
-    {
-        no warnings 'once';
-        if (defined($blosxom::version)) {
-            s/\$/&#036;/g;  
-        }
-    }
-
-
-    # Do the angle bracket song and dance:
-    s! <  !&lt;!gx;
-    s! >  !&gt;!gx;
-
-    # Now, escape characters that are magic in Markdown:
-    s! \* !$g_escape_table{'*'}!ogx;
-    s! _  !$g_escape_table{'_'}!ogx;
-    s! {  !$g_escape_table{'{'}!ogx;
-    s! }  !$g_escape_table{'}'}!ogx;
-    s! \[ !$g_escape_table{'['}!ogx;
-    s! \] !$g_escape_table{']'}!ogx;
-    s! \\ !$g_escape_table{'\\'}!ogx;
-
-    return $_;
-}
-
-sub _DoItalicsAndBold {
-    my ($self, $text) = @_;
-
-    # Handle at beginning of lines:
-    $text =~ s{ ^(\*\*|__) (?=\S) (.+?[*_]*) (?<=\S) \1 }
-        {<strong>$2</strong>}gsx;
-
-    $text =~ s{ ^(\*|_) (?=\S) (.+?) (?<=\S) \1 }
-        {<em>$2</em>}gsx;
-
-    # <strong> must go first:
-    $text =~ s{ (?<=\W) (\*\*|__) (?=\S) (.+?[*_]*) (?<=\S) \1 }
-        {<strong>$2</strong>}gsx;
-
-    $text =~ s{ (?<=\W) (\*|_) (?=\S) (.+?) (?<=\S) \1 }
-        {<em>$2</em>}gsx;
-
-    # And now, a second pass to catch nested strong and emphasis special cases
-    $text =~ s{ (?<=\W) (\*\*|__) (?=\S) (.+?[*_]*) (?<=\S) \1 }
-        {<strong>$2</strong>}gsx;
-
-    $text =~ s{ (?<=\W) (\*|_) (?=\S) (.+?) (?<=\S) \1 }
-        {<em>$2</em>}gsx;
-
-    return $text;
-}
-
-sub _DoBlockQuotes {
-    my ($self, $text) = @_;
-
-    $text =~ s{
-          (                             # Wrap whole match in $1
-            (
-              ^[ \t]*>[ \t]?            # '>' at the start of a line
-                .+\n                    # rest of the first line
-              (.+\n)*                   # subsequent consecutive lines
-              \n*                       # blanks
-            )+
-          )
-        }{
-            my $bq = $1;
-            $bq =~ s/^[ \t]*>[ \t]?//gm;    # trim one level of quoting
-            $bq =~ s/^[ \t]+$//mg;          # trim whitespace-only lines
-            $bq = $self->_RunBlockGamut($bq);      # recurse
-
-            $bq =~ s/^/  /mg;
-            # These leading spaces screw with <pre> content, so we need to fix that:
-            $bq =~ s{
-                    (\s*<pre>.+?</pre>)
-                }{
-                    my $pre = $1;
-                    $pre =~ s/^  //mg;
-                    $pre;
-                }egsx;
-
-            "<blockquote>\n$bq\n</blockquote>\n\n";
-        }egmx;
-
-
-    return $text;
-}
-
-sub _FormParagraphs {
-#
-#   Params:
-#       $text - string to process with html <p> tags
-#
-    my ($self, $text) = @_;
-
-    # Strip leading and trailing lines:
-    $text =~ s/\A\n+//;
-    $text =~ s/\n+\z//;
-
-    my @grafs = split(/\n{2,}/, $text);
-
-    #
-    # Wrap <p> tags.
-    #
-    foreach (@grafs) {
-        unless (defined( $self->{_html_blocks}{$_} )) {
-            $_ = $self->_RunSpanGamut($_);
-            s/^([ \t]*)/<p>/;
-            $_ .= "</p>";
-        }
-    }
-
-    #
-    # Unhashify HTML blocks
-    #
-    foreach (@grafs) {
-        if (defined( $self->{_html_blocks}{$_} )) {
-            $_ = $self->{_html_blocks}{$_};
-        }
-    }
-
-    return join "\n\n", @grafs;
-}
-
-sub _EncodeAmpsAndAngles {
-# Smart processing for ampersands and angle brackets that need to be encoded.
-
-    my ($self, $text) = @_;
-    return '' if (!defined $text or !length $text);
-
-    # Ampersand-encoding based entirely on Nat Irons's Amputator MT plugin:
-    #   http://bumppo.net/projects/amputator/
-    $text =~ s/&(?!#?[xX]?(?:[0-9a-fA-F]+|\w+);)/&amp;/g;
-
-    # Encode naked <'s
-    $text =~ s{<(?![a-z/?\$!])}{&lt;}gi;
-    
-    # And >'s - added by Fletcher Penney
-#   $text =~ s{>(?![a-z/?\$!])}{&gt;}gi;
-#   Causes problems...
-
-    # Remove encoding inside comments
-    $text =~ s{
-        (?<=<!--) # Begin comment
-        (.*?)     # Anything inside
-        (?=-->)   # End comments
-    }{
-        my $t = $1;
-        $t =~ s/&amp;/&/g;
-        $t =~ s/&lt;/</g;
-        $t;
-    }egsx;
-
-    return $text;
-}
-
-sub _EncodeBackslashEscapes {
-#
-#   Parameter:  String.
-#   Returns:    The string, with after processing the following backslash
-#               escape sequences.
-#
-    my $self = shift;
-    local $_ = shift;
-
-    s! \\\\  !$g_escape_table{'\\'}!ogx;     # Must process escaped backslashes first.
-    s! \\`   !$g_escape_table{'`'}!ogx;
-    s! \\\*  !$g_escape_table{'*'}!ogx;
-    s! \\_   !$g_escape_table{'_'}!ogx;
-    s! \\\{  !$g_escape_table{'{'}!ogx;
-    s! \\\}  !$g_escape_table{'}'}!ogx;
-    s! \\\[  !$g_escape_table{'['}!ogx;
-    s! \\\]  !$g_escape_table{']'}!ogx;
-    s! \\\(  !$g_escape_table{'('}!ogx;
-    s! \\\)  !$g_escape_table{')'}!ogx;
-    s! \\>   !$g_escape_table{'>'}!ogx;
-    s! \\\#  !$g_escape_table{'#'}!ogx;
-    s! \\\+  !$g_escape_table{'+'}!ogx;
-    s! \\\-  !$g_escape_table{'-'}!ogx;
-    s! \\\.  !$g_escape_table{'.'}!ogx;
-    s{ \\!  }{$g_escape_table{'!'}}ogx;
-
-    return $_;
-}
-
-
-sub _DoAutoLinks {
-    my ($self, $text) = @_;
-
-    $text =~ s{<((https?|ftp):[^'">\s]+)>}{<a href="$1">$1</a>}gi;
-
-    # Email addresses: <address@domain.foo>
-    $text =~ s{
-        <
-        (?:mailto:)?
-        (
-            [-.\w]+
-            \@
-            [-a-z0-9]+(\.[-a-z0-9]+)*\.[a-z]+
-        )
-        >
-    }{
-        $self->_EncodeEmailAddress( $self->_UnescapeSpecialChars($1) );
-    }egix;
-
-    return $text;
-=======
     $text = $self->SUPER::_DoHeaders($text);
     
     # Do tables to populate the table id's for cross-refs
@@ -1616,109 +424,12 @@
     }
     
     return "<h$level$label>$header</h$level>\n\n";
->>>>>>> e53263e1
 }
 
 # Protect Wiki Links in Code Blocks (if wiki links are turned on), then delegate to super class.
 sub _EncodeCode {
     my ($self, $text) = @_;
 
-<<<<<<< HEAD
-    while( my($char, $hash) = each(%g_escape_table) ) {
-        $text =~ s/$hash/$char/g;
-    }
-    return $text;
-}
-
-
-sub _TokenizeHTML {
-#
-#   Parameter:  String containing HTML markup.
-#   Returns:    Reference to an array of the tokens comprising the input
-#               string. Each token is either a tag (possibly with nested,
-#               tags contained therein, such as <a href="<MTFoo>">, or a
-#               run of text between tags. Each element of the array is a
-#               two-element array; the first is either 'tag' or 'text';
-#               the second is the actual value.
-#
-#
-#   Derived from the _tokenize() subroutine from Brad Choate's MTRegex plugin.
-#       <http://www.bradchoate.com/past/mtregex.php>
-#
-    my ($self, $str) = @_;
-    my $pos = 0;
-    my $len = length $str;
-    my @tokens;
-
-    my $depth = 6;
-    my $tag_attrs = qr{
-						(?:				# Match one attr name/value pair
-							\s+				# There needs to be at least some whitespace
-											# before each attribute name.
-							[\w.:_-]+		# Attribute name
-							\s*=\s*
-							(?:
-								".+?"		# "Attribute value"
-							 |
-								'.+?'		# 'Attribute value'
-							 |
-							    \w+?        # Attributevalue
-							)
-						)*				# Zero or more
-					}x;
-
-	#my $empty_tag = qr{< \w+ $tag_attrs \s* />}oxms;
-	my $match =  qr{</? \w+ $tag_attrs \s* (/)?>}oxms;
-    
-    #my $nested_tags = join('|', ('(?:<[a-z/!$](?:[^<>]') x $depth) . (')*>)' x  $depth);
-    #my $match = qr/(?s: <! ( -- .*? -- \s* )+ > ) |  # comment
-    #               (?s: <\? .*? \?> ) |              # processing instruction
-    #               $nested_tags/iox;                   # nested tags
-
-    while ($str =~ m/($match)/og) {
-        my $whole_tag = $1;
-        my $standalone = $2 ? 1 : 0;
-        my $sec_start = pos $str;
-        my $tag_start = $sec_start - length $whole_tag;
-        if ($pos < $tag_start) {
-            push @tokens, $self->_TokenizeText( substr($str, $pos, $tag_start - $pos) );
-        }
-        $whole_tag =~ /^<\/?([^> \/]+)/;
-        push @tokens, ['tag', $whole_tag, lc($1), $standalone];
-        $pos = pos $str;
-    }
-    push @tokens, $self->_TokenizeText( substr($str, $pos, $len - $pos) ) if $pos < $len;
-    return \@tokens;
-}
-
-sub _TokenizeText {
-    my ($self, $text) = @_;
-    
-    # FIXME - Can this just become a split, or am I being over complex for a reason?
-    my @tokens;
-    
-    while (my $l = length $text) {
-        #warn("Tokenize $text");
-        my $i; # Chop tokens so that new lines always get their own token, makes subsequent parsing easier.
-        if (($i = index($text, "\n")) != -1) {
-            #warn("MEEP for {$text}");
-            push @tokens, ['text', substr($text, 0, $i)], ['text', "\n"];
-            $text = substr($text, $i+1, $l-($i+1));
-            #warn("REMAINING {$text}");
-            #use Data::Dumper;
-            #warn(Dumper(\@tokens));
-        }
-        else {
-            push @tokens => ['text', $text];
-            $text = '';
-        }
-        #warn("ABOUT TO LOOP {$text}");
-    }
-    return grep { length $_->[1] } @tokens;
-}
-
-sub _Outdent {
-=======
     if ($self->_UseWikiLinks()) {
         $text =~ s/([A-Z]+[a-z\x80-\xff]+[A-Z][A-Za-z\x80-\xff]*)/\\$1/gx;
     }
@@ -1732,7 +443,6 @@
 # Strip footnote definitions at the same time as stripping link definitions.
 # Also extract images and then replace them straight back in (code smell!) to be able to cross reference images
 sub _StripLinkDefinitions {
->>>>>>> e53263e1
 #
 # Strips link definitions from text, stores the URLs and titles in
 # hash references.
