Todo pre 1.0.18:
<<<<<<< HEAD
    . Make HashHTMLBlocks deal correctly with tags that are *never* closed.
    . Make all the tests pass again!
    . Tests for ignoring stuff.. What happens if I have, say <div /><div id="2">foobar</div> on a line?
    . Make the merging of MDTest more obvious, and get back to the markdown
      mailing list about which tests a) I pass, b) I think should be added to 
      MDTest.
    . Re-merge Movable Type and Bloxom compatibility, and add tests.
    . Need a dingus, write a small / demo app then ask the catalyst guys to 
      host?
      
Todo pre 1.0.19:
    . Generally sort out the code layout so that not all of the code lives in
      MultiMarkdown.pm (i.e. Text::Markdown should stand on it's own, with 
      Text::MultiMarkdown being a superset).
    
Todo pre 1.0.19:
    . http://rt.cpan.org/Ticket/Display.html?id=33443
    . Document the markdown (and multimarkdown) syntaxes in the module.
    . Stop perl shitting itself due to regex backreference when fixing the 
      list bug (see t/17ulolreportedonlist.t and Markdown mailing list)
=======
    . Make Markdown.pl and MultiMarkdown.pl warn if unexpected options are 
      used, and also have docs on what options are available. Expose the other
      module options in the scripts.
    . Remove the nasty hackery of all the locals in the markdown routine.
    . Fix tests for the email address encoding. (Maybe call srand in the 
      test?)
    . Fix copy and pasted regexes (nested brackets and StripLinkDefinitions)
    . Make the merging of MDTest more obvious, and get back to the markdown
      mailing list about which tests a) I pass, b) I think should be added to 
      MDTest.
    . Re-merge Movable Type and Bloxom compatibility to the scripts, and add 
      tests.
    . Need a dingus, write a small / demo app then ask the catalyst guys to 
      host?

Todo pre 1.0.19:
    . http://rt.cpan.org/Ticket/Display.html?id=33443
    . More tests in t/15inlinehtmldoesnoturnoffmarkdown.t, I bet turning this 
      feature on breaks things.
    . Document the markdown (and multimarkdown) syntaxes in the module 
      properly.

Todo pre 1.0.20:
    . Stop perl shitting itself due to regex backreference when doing lists
      and fix the list bug
      (see t/17ulolreportedonlist.t and Markdown mailing list)
>>>>>>> e53263e1
      This probably involves the first draught of the new parser...

<<<<<<< HEAD
Todo pre 1.0.20:
=======
Todo pre 1.0.21:
>>>>>>> e53263e1
   . Have a look at extra features in 
     http://code.google.com/p/python-markdown2/wiki/Extras and put anything 
     we consider useful on the roadmap.
   . Integrate maruku (ruby port) test cases properly, and go looking for 
     more.
   . Have a look at the php markdown extra tests to see if we want to steal 
     any of those features.
     
Todo pre 1.1:
   . Build a parse tree when parsing (which can be returned), rather than just 
     using strings. This would make the output format much more flexible, and
     would remove a load of nasty hacks which escape, then un-escape things
     again whist processing..<|MERGE_RESOLUTION|>--- conflicted
+++ resolved
@@ -1,26 +1,4 @@
 Todo pre 1.0.18:
-<<<<<<< HEAD
-    . Make HashHTMLBlocks deal correctly with tags that are *never* closed.
-    . Make all the tests pass again!
-    . Tests for ignoring stuff.. What happens if I have, say <div /><div id="2">foobar</div> on a line?
-    . Make the merging of MDTest more obvious, and get back to the markdown
-      mailing list about which tests a) I pass, b) I think should be added to 
-      MDTest.
-    . Re-merge Movable Type and Bloxom compatibility, and add tests.
-    . Need a dingus, write a small / demo app then ask the catalyst guys to 
-      host?
-      
-Todo pre 1.0.19:
-    . Generally sort out the code layout so that not all of the code lives in
-      MultiMarkdown.pm (i.e. Text::Markdown should stand on it's own, with 
-      Text::MultiMarkdown being a superset).
-    
-Todo pre 1.0.19:
-    . http://rt.cpan.org/Ticket/Display.html?id=33443
-    . Document the markdown (and multimarkdown) syntaxes in the module.
-    . Stop perl shitting itself due to regex backreference when fixing the 
-      list bug (see t/17ulolreportedonlist.t and Markdown mailing list)
-=======
     . Make Markdown.pl and MultiMarkdown.pl warn if unexpected options are 
       used, and also have docs on what options are available. Expose the other
       module options in the scripts.
@@ -47,14 +25,13 @@
     . Stop perl shitting itself due to regex backreference when doing lists
       and fix the list bug
       (see t/17ulolreportedonlist.t and Markdown mailing list)
->>>>>>> e53263e1
       This probably involves the first draught of the new parser...
+    . Text::Balanced is the slowest thing ever. 
+      The syntax guide looks like this:
+        49.4   0.569  0.568    113   0.0050 0.0050  Text::Balanced::_match_tagged
+        18.1   0.209  0.791      3   0.0696 0.2637  Text::MultiMarkdown::_HashHTMLBlocks
 
-<<<<<<< HEAD
-Todo pre 1.0.20:
-=======
 Todo pre 1.0.21:
->>>>>>> e53263e1
    . Have a look at extra features in 
      http://code.google.com/p/python-markdown2/wiki/Extras and put anything 
      we consider useful on the roadmap.
