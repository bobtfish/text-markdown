--- conflicted
+++ resolved
@@ -98,19 +98,6 @@
        - Fix bugs with tab_width in constructor / as an option.
        - Fix bugs with tab width in pre/code blocks.
        
-<<<<<<< HEAD
-1.0.17 2008-03-??T??:??:??
-       - Add Markdown.pl and MultiMarkdown.pl scripts, which are installed 
-         with the distribution and work the same way as the originals.
-       - Make _DeTab significantly quicker by simplifying the regex a lot, and 
-         then running it multiple times.
-       - Totally rewrite HTML block hashing to be *a lot* quicker. No longer 
-         uses Text::Balanced, which was the main performance sore point in the 
-         module.
-       - These performance improvements make us over 40% faster on 
-         t/20fulldocs-multimarkdown.t
- 
-=======
 1.0.17 2008-03-17T01:54:00  
        - Add Markdown.pl and MultiMarkdown.pl, which work the same way as the 
          original Markdown.pl. These scripts *are not* installed by default, 
@@ -154,5 +141,4 @@
            This is due to the code re-organisation, moving the id attribute 
            around shouldn't affect anything that isn't relying on the 
            attribute ordering (which is meant to be unimportant in HTML), and 
-           allows for simplification of the unified code.
->>>>>>> e53263e1
+           allows for simplification of the unified code.