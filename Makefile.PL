--- conflicted
+++ resolved
@@ -10,10 +10,7 @@
 # Specific dependencies
 perl_version    '5.008';
 requires        'Digest::MD5'     => undef;
-<<<<<<< HEAD
-=======
 requires        'Text::Balanced'  => undef;
->>>>>>> e53263e1
 requires        'Encode'          => undef;
 build_requires  'Test::More'      => '0.42';
 build_requires  'Test::Exception' => undef;
